import argparse
import numpy as np
import torch
from torch.utils.data import TensorDataset, DataLoader

from quantum_encodings.angle_encoding import AngleEncodingClassifier
from quantum_encodings.amplitude_encoding import AmplitudeEncodingClassifier
from quantum_encodings.hybrid_encoding import HybridEncodingClassifier
from quantum_encodings.data_reuploading import DRUClassifier
from quantum_encodings.qks import QKSClassifier
from quantum_encodings.kernel_feature_map import KernelFeatureMapClassifier
from training.utils import bce_loss_with_logits, compute_metrics, save_log


def load_npz_dataset(path):
    data = np.load(path)
    x_train = torch.tensor(data["x_train"], dtype=torch.float32)
    y_train = torch.tensor(data["y_train"], dtype=torch.float32)
    x_test = torch.tensor(data["x_test"], dtype=torch.float32)
    y_test = torch.tensor(data["y_test"], dtype=torch.float32)
    return x_train, y_train, x_test, y_test


def build_model(args, n_features):
    encoder_name = args.encoder

    if encoder_name == "angle":
        return AngleEncodingClassifier(n_features=n_features, n_layers=args.n_layers)
    elif encoder_name == "amplitude_exact":
        return AmplitudeEncodingClassifier(n_features=n_features, n_layers=args.n_layers, method="exact")
    elif encoder_name == "amplitude_approx":
        return AmplitudeEncodingClassifier(n_features=n_features, n_layers=args.n_layers, method="approximate")
    elif encoder_name == "hybrid":
        n_angle_features = min(8, n_features)
        n_amplitude_log = int(np.ceil(np.log2(n_features - n_angle_features)))
        return HybridEncodingClassifier(
            n_angle_features=n_angle_features,
            n_amplitude_features_log=n_amplitude_log,
            n_layers=args.n_layers,
            entanglement_strategy="linear"
        )
<<<<<<< HEAD
    # elif encoder_name == "qks":
        # QKS: Quantum Kitchen Sink
        # n_qubits = n_features
        # return EnsembleQKS(n_qubits=n_qubits, n_layers=args.n_layers, n_features=n_features)
    # elif encoder_name == "dru":
    #     # DRU: Data Re-Uploading
    #     n_qubits = n_features
    #     return DRUClassifier(n_qubits=n_qubits, n_layers=args.n_layers)
=======
    elif encoder_name == "dru":
        return DRUClassifier(n_features=n_features, n_layers=args.n_layers)
    elif encoder_name == "qks":
        entanglement_pattern = getattr(args, 'entanglement', 'linear')
        return QKSClassifier(n_features=n_features, n_layers=args.n_layers, 
                           entanglement_pattern=entanglement_pattern)
    elif encoder_name == "kernel_zz":
        repetitions = getattr(args, 'repetitions', 1)
        entanglement = getattr(args, 'entanglement', 'linear')
        return KernelFeatureMapClassifier(n_features=n_features, feature_map_type="zz",
                                        repetitions=repetitions, entanglement=entanglement)
    elif encoder_name == "kernel_iqp":
        repetitions = getattr(args, 'repetitions', 1)
        return KernelFeatureMapClassifier(n_features=n_features, feature_map_type="iqp",
                                        repetitions=repetitions)
>>>>>>> 84073807
    else:
        raise ValueError(f"Unknown encoder: {encoder_name}")



def train(args):
    # === Load dataset ===
    x_train, y_train, x_test, y_test = load_npz_dataset(args.dataset)
    # For quick testing, you can uncomment the following lines to use a smaller subset
    x_train, y_train = x_train[:100], y_train[:100]
    x_test, y_test   = x_test[:20], y_test[:20]

    # Only binary classification supported for now
    if len(torch.unique(y_train)) > 2:
        raise ValueError("Only binary classification is supported in this pipeline.")

    # Wrap datasets
    train_loader = DataLoader(TensorDataset(x_train, y_train), batch_size=args.batch_size, shuffle=True)
    test_loader = DataLoader(TensorDataset(x_test, y_test), batch_size=args.batch_size)

    # === Build model ===
    n_features = x_train.shape[1]
    device = torch.device("cuda" if torch.cuda.is_available() else "cpu")
    model = build_model(args, n_features)
    weights = model.get_params().clone().detach().requires_grad_(True)

    optimizer = torch.optim.Adam([weights], lr=args.lr)
    loss_fn = bce_loss_with_logits()

    logs = {"train_loss": [], "train_acc": [], "train_f1": [],
            "val_loss": [], "val_acc": [], "val_f1": []}

    # === Training loop ===
    for epoch in range(args.epochs):
        model.set_params(weights)
        model.weights.requires_grad_(True)

        epoch_loss, all_logits, all_labels = 0, [], []

        for x_batch, y_batch in train_loader:
            x_batch, y_batch = x_batch.to(device), y_batch.to(device)
            optimizer.zero_grad()
            logits = model(x_batch).squeeze()
            loss = loss_fn(logits, y_batch)
            loss.backward()
            optimizer.step()

            epoch_loss += loss.item()
            all_logits.extend(logits.detach().cpu().numpy())
            all_labels.extend(y_batch.cpu().numpy())

        train_metrics = compute_metrics(all_labels, all_logits)

        # Validation (test set as proxy)
        with torch.no_grad():
            val_logits, val_labels = [], []
            for x_batch, y_batch in test_loader:
                val_logits_batch = model(x_batch).squeeze()
                val_logits.extend(val_logits_batch.cpu().numpy())
                val_labels.extend(y_batch.cpu().numpy())

            val_metrics = compute_metrics(val_labels, val_logits)
            val_loss = loss_fn(torch.tensor(val_logits), torch.tensor(val_labels, dtype=torch.float32)).item()

        # Logging
        logs["train_loss"].append(epoch_loss / len(train_loader))
        logs["train_acc"].append(train_metrics["accuracy"])
        logs["train_f1"].append(train_metrics["f1"])
        logs["val_loss"].append(val_loss)
        logs["val_acc"].append(val_metrics["accuracy"])
        logs["val_f1"].append(val_metrics["f1"])

        print(f"[Epoch {epoch+1}/{args.epochs}] "
              f"Train Loss: {epoch_loss/len(train_loader):.4f}, "
              f"Train Acc: {train_metrics['accuracy']:.4f}, "
              f"Val Acc: {val_metrics['accuracy']:.4f}")

    # Save results
    save_log(logs, f"./results/logs/{args.encoder}_results.json")

    print("Training complete. Results saved to /results/logs/")


if __name__ == "__main__":
    parser = argparse.ArgumentParser()
    parser.add_argument("--dataset", type=str, required=True,
                        help="Path to .npz dataset (e.g., data/processed/fashion_mnist_pca16_T2.npz)")
    parser.add_argument("--encoder", type=str, default="angle",
<<<<<<< HEAD
                        choices=["angle", "amplitude_exact", "amplitude_approx", "hybrid", "qks", "dru"],)
=======
                        choices=["angle", "amplitude_exact", "amplitude_approx", "hybrid", 
                               "dru", "qks", "kernel_zz", "kernel_iqp"])
>>>>>>> 84073807
    parser.add_argument("--epochs", type=int, default=10)
    parser.add_argument("--batch_size", type=int, default=32)
    parser.add_argument("--lr", type=float, default=1e-3)
    parser.add_argument("--n_layers", type=int, default=2)
    parser.add_argument("--entanglement", type=str, default="linear",
                        choices=["linear", "circular", "full"],
                        help="Entanglement pattern for QKS and kernel encoders")
    parser.add_argument("--repetitions", type=int, default=1,
                        help="Number of repetitions for kernel feature maps")
    args = parser.parse_args()

    train(args)<|MERGE_RESOLUTION|>--- conflicted
+++ resolved
@@ -39,7 +39,6 @@
             n_layers=args.n_layers,
             entanglement_strategy="linear"
         )
-<<<<<<< HEAD
     # elif encoder_name == "qks":
         # QKS: Quantum Kitchen Sink
         # n_qubits = n_features
@@ -48,23 +47,6 @@
     #     # DRU: Data Re-Uploading
     #     n_qubits = n_features
     #     return DRUClassifier(n_qubits=n_qubits, n_layers=args.n_layers)
-=======
-    elif encoder_name == "dru":
-        return DRUClassifier(n_features=n_features, n_layers=args.n_layers)
-    elif encoder_name == "qks":
-        entanglement_pattern = getattr(args, 'entanglement', 'linear')
-        return QKSClassifier(n_features=n_features, n_layers=args.n_layers, 
-                           entanglement_pattern=entanglement_pattern)
-    elif encoder_name == "kernel_zz":
-        repetitions = getattr(args, 'repetitions', 1)
-        entanglement = getattr(args, 'entanglement', 'linear')
-        return KernelFeatureMapClassifier(n_features=n_features, feature_map_type="zz",
-                                        repetitions=repetitions, entanglement=entanglement)
-    elif encoder_name == "kernel_iqp":
-        repetitions = getattr(args, 'repetitions', 1)
-        return KernelFeatureMapClassifier(n_features=n_features, feature_map_type="iqp",
-                                        repetitions=repetitions)
->>>>>>> 84073807
     else:
         raise ValueError(f"Unknown encoder: {encoder_name}")
 
@@ -153,12 +135,7 @@
     parser.add_argument("--dataset", type=str, required=True,
                         help="Path to .npz dataset (e.g., data/processed/fashion_mnist_pca16_T2.npz)")
     parser.add_argument("--encoder", type=str, default="angle",
-<<<<<<< HEAD
                         choices=["angle", "amplitude_exact", "amplitude_approx", "hybrid", "qks", "dru"],)
-=======
-                        choices=["angle", "amplitude_exact", "amplitude_approx", "hybrid", 
-                               "dru", "qks", "kernel_zz", "kernel_iqp"])
->>>>>>> 84073807
     parser.add_argument("--epochs", type=int, default=10)
     parser.add_argument("--batch_size", type=int, default=32)
     parser.add_argument("--lr", type=float, default=1e-3)
